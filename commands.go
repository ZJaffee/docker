--- conflicted
+++ resolved
@@ -881,20 +881,14 @@
 	for _, out := range outs {
 		if !*quiet {
 			if *noTrunc {
-<<<<<<< HEAD
-				fmt.Fprintf(w, "%s\t%s\t%s\t%s ago\t%s\t%s\t", out.Id, out.Image, out.Command, out.Status, utils.HumanDuration(time.Now().Sub(time.Unix(out.Created, 0))), out.Ports)
+				fmt.Fprintf(w, "%s\t%s\t%s\t%s ago\t%s\t%s\t", out.ID, out.Image, out.Command, utils.HumanDuration(time.Now().Sub(time.Unix(out.Created, 0))), out.Status, out.Ports)
 			} else {
-				fmt.Fprintf(w, "%s\t%s\t%s\t%s ago\t%s\t%s\t", utils.TruncateId(out.Id), out.Image, utils.Trunc(out.Command, 20), out.Status, utils.HumanDuration(time.Now().Sub(time.Unix(out.Created, 0))), out.Ports)
+				fmt.Fprintf(w, "%s\t%s\t%s\t%s ago\t%s\t%s\t", utils.TruncateID(out.ID), out.Image, utils.Trunc(out.Command, 20), utils.HumanDuration(time.Now().Sub(time.Unix(out.Created, 0))), out.Status, out.Ports)
 			}
 			if out.SizeRootFs > 0 {
 				fmt.Fprintf(w, "%s (virtual %s)\n", utils.HumanSize(out.SizeRw), utils.HumanSize(out.SizeRootFs))
 			} else {
 				fmt.Fprintf(w, "%s\n", utils.HumanSize(out.SizeRw))
-=======
-				fmt.Fprintf(w, "%s\t%s\t%s\t%s ago\t%s\t%s\n", out.ID, out.Image, out.Command, utils.HumanDuration(time.Now().Sub(time.Unix(out.Created, 0))), out.Status, out.Ports)
-			} else {
-				fmt.Fprintf(w, "%s\t%s\t%s\t%s ago\t%s\t%s\n", utils.TruncateID(out.ID), out.Image, utils.Trunc(out.Command, 20), utils.HumanDuration(time.Now().Sub(time.Unix(out.Created, 0))), out.Status, out.Ports)
->>>>>>> 068076f7
 			}
 		} else {
 			if *noTrunc {
